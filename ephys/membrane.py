--- conflicted
+++ resolved
@@ -6736,9 +6736,6 @@
     
     return AHP, ret, params
 
-<<<<<<< HEAD
-
-=======
 def measure_membrane_RsRin(im_signal:neo.AnalogSignal, 
                            testVm:typing.Union[neo.AnalogSignal, DataSignal, pq.Quantity],
                            intervals:tuple
@@ -6889,14 +6886,6 @@
     Irin   = np.mean(im_signal.time_slice(rin_start, rin_stop))
     
     
-        
-        
-        
-        
-    
-
-        
->>>>>>> 5150a749
 def measure_AHP(signal):
     """Returns the peak and its integral (Simpson)
     Signal = neo.AnalogSignal with t_start at 0 s and units of mV with one data channel
