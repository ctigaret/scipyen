# -*- coding: utf-8 -*-
"""Functions for processing generic 1D signals (numpy array).
For signal processing on elecctorphysiology signal types (e.g. neo.AnalogSignals or datatypes.DataSignal)
please use the "ephys" module.
"""
import typing, numbers, functools, warnings
#### BEGIN 3rd party modules
import numpy as np
import scipy
import pandas as pd
import quantities as pq
import neo
#### END 3rd party modules

#### BEGIN scipyen core modules
from . import curvefitting as crvf
from . import quantities as scq
from . import datasignal as sds
from .datasignal import DataSignal, IrregularlySampledDataSignal
from . import prog as prog
from .prog import safeWrapper
#### END scipyen core modules

def simplify_2d_shape(xy:np.ndarray, max_points:int = 5, k:int = 3):
    """Creates an simplified version of a 2D shape defined by x,y coordinate array
    
    Parameters:
    ===========
    xy a 2D numpy array with x,y coordinates stored row-wise: 
        column 0 has x coordinates, column 1 has y coordinates)
        
    max_points: int (default 5) or None
    
        When an int: this indicates the maximum number of adjacent points in xy
            having with non-identical coordinates. 
        
        If such sequences of points are found, and they are longer than max_points,
            the function calculates a B-spline interpolation for each sequence.
        
        These interpolations may be used to approximate the curve in that region.
        
        When None, no attempt to identify sequence of adjacent points, and no 
            B-spline interpolations will be calculated.
        
        
    k (int) the degree of B-spline used to interpolate sequences of adjacent points
        (see the decsriptions of max_points)
    
    Returns:
    ========
    
    ret: 2D numpy array of points in the xy array with ALMOST unique coordinates
        (they may be identical in at most ONE coordinate, x OR y)
        
    splines: list of 2-element tuples, as many as there are sequences of adjacent
        curve points longer than max_points, containing the result of parametric 
        B-spline interpolation of these sequence (see scipy.interpolate.splprep)
        as follows:
        
        In each tuple:
        element 0 is a tuple (t,c,k) containing the vector of knots (t), 
                                                    the B-spline coefficients, (c)
                                                    and the degree of the spline. (k)
                                                    
        element 1 is an array of the values of the parameter that can be used
            to evaluating the spline with scipy.interpolate.splev, given the 
            "tck" tuple
            
        NOTE: the B-spline coefficients in the "tck" tuple are stored as a list 
            of vector arrays with the X coordinate in the first array and Y 
            coordinate in the second array.
            
            For cubic B-splines (the default) there are four such coefficients.
            
            In relation to pictgui.PlanarGraphics objects, these represent the 
            x and y coordinates, respectively, of the:
            
            1) the start point, 
            2) first control point,
            3) second control point,
            4) the end point.
            
            Both start at end points ARE on the actual segment of the xy array
            that has been interpolated by the spline. 
            
            The two control points and the end point correspond to the 
            parameters for the QtGui.QPainterPath.cubicTo() function.
            
            They can be used to construct a pictgui.Cubic as:
            
            Cubic(ep.x, ep.y, cp1.x, cp1.y, cp2.x, cp2.y)
            
            where "ep" is the end point and "cp1", "cp2" are the control points
            
            To add a pictgui.Cubic object to a non-empty pictgui.Path,
            construct the pictgui.Cubic as above, then append it to the Path.
            
            If the pictgui.Cubic object needs to be the first in a Path, then 
            add a pictgui.Move object constructed using start_point.x, start_point.y
            then construct the pictgui.Cubic object as above and add it to the
            Path.
    
    """
    
    from scipy import interpolate
    
    # 0) get the indices of ALMOST ALL points with unique x & y
    xd = np.diff(xy, axis = 0)
    
    # NOTE  2019-03-26 20:57:58
    # do this so that we take both the first AND the last points in series of
    # adjacent points with identical XY coords (otherwise we end up with only one
    # of them, ehther the first, or the last, depending where the nan has been 
    # placed)
    xd1 = np.insert(xd, 0, np.full((1,2), np.nan), axis=0)
    xd2 = np.append(xd, np.full((1,2), np.nan), axis = 0)

    # unq_xy_ndx contains the indices in the original xy array, or "ALMOST UNIQUE" points.
    # That is, points that differ by at least ONE coordinate. These include 
    # ENDS (i..e, first & last point) of stretches of adjacent points with 
    # identical XY coordinates (for these ends, either X or Y are identical,
    # but never both)
    unq_xy_ndx = np.where((xd1[:,0] != 0) & (xd1[:,1] != 0) | \
                          (xd2[:,0] != 0) & (xd2[:,1] != 0))[0]
    
    #unique_xy_ndx = np.where((xd1[:,0] != 0) & (xd1[:,1] != 0))[0]
    
    splines = list()
    
    if unq_xy_ndx.size == 0: 
        return xy, splines               # no reason to go further
    
    # flag indices for unique nonadjacent point separated
    
    ret = xy[unq_xy_ndx,]                            # NOTE: integer array indexing!
    
    if max_points is None or (isinstance(max_points, int) and max_points < 1):
        return ret, splines
    
    # 
    # find out if there are stretches of more than max_points with different 
    # coordinates that are adjacent in the original xy array
    # 
    
    # flag indices for unique & non-adjacent points:
    # for adjacent points, their indices in the original xy array differ by 1 
    # (unity)
    dundx = np.diff(unq_xy_ndx, axis=0) 
    
    # NOTE: 2019-03-26 20:58:11
    # apply the rationale explained at NOTE  2019-03-26 20:57:58
    dundx0 = np.insert(dundx, 0, 0)
    dundx1 = np.append(dundx, 0)
    
    dundx_nadj = (dundx0 != 1) | (dundx1 != 1)          # NOTE:  will have 0 at adjacent points
    
    #
    # adjacent points (but with different coordinates) have contiguous indices
    # in the original xy array; find out those indices
    #
    
    # contains indices into the unq_xy_ndx array, for those non-adjacent points
    # that have unique XY coordinates, OR are located at both ends of the
    # intervals of adjacent non-unique points,  see NOTE  2019-03-26 20:57:58
    nadj_unq_xy_ndx = np.where(dundx_nadj)[0]
    
    if len(nadj_unq_xy_ndx):
    
        # differentiate again => the distance (in samples) bewteen (almost) unique pts
        nadj_unq_xy_ndx_d = np.diff(nadj_unq_xy_ndx, axis=0, prepend=0)
        
        # contains indices in unq_xy_ndx where the distance from prev index in 
        # the same is >= max_points
        
        long_stretch_end_indirect_ndx = np.where(nadj_unq_xy_ndx_d > max_points)[0]
        
        if len(long_stretch_end_indirect_ndx):
            long_stretch_start_indirect_ndx = long_stretch_end_indirect_ndx - 1
            
            long_stretch_end_ndx = nadj_unq_xy_ndx[long_stretch_end_indirect_ndx,]
            long_stretch_start_ndx = nadj_unq_xy_ndx[long_stretch_start_indirect_ndx,]
            
            long_stretch_start = unq_xy_ndx[long_stretch_start_ndx,]
            long_stretch_stop = unq_xy_ndx[long_stretch_end_ndx,]
            
            adjacent_runs = np.vstack((long_stretch_start, long_stretch_stop))
            
            #the actual small segment we want to spline interpolate ((parametric 2D)
            curves = [xy[adjacent_runs[0,k]:adjacent_runs[1,k]] for k in range(adjacent_runs.shape[1])]
            
            # parametric 1D cubic spline representation (NOT bivariate spline !)
            splines = [interpolate.splprep([curve[:,0], curve[:,1]]) for curve in curves]
        
    return ret, splines
    
def zero_crossings(x:np.ndarray):
    """Returns the zero crossings of x waveform, with grid accuracy.
    
    For good results "x" should be filtered first (e.g. smoothed with a boxcar)
    
    Parameters:
    ==========
        x: 1D numpy array or sequence;
    
    Returns:
    ========
    
    A sequence of indices where x crosses 0.
    
    """
    #from scipy import where
    
    if isinstance(x, np.ndarray) and len(x.shape) > 1:
        if x.ndim > 2 or x.shape[1] > 1:
            raise TypeError("Expecting a vector")
        
        x = np.squeeze(x)
        
    return np.where(x[:-1] * x[1:] < 0)[0] # because where() returns a tuple which
                                           # for 1D data has only one element
                                        
def value_crossings(x:np.ndarray, value:float):
    """Returns the sample indices, in a waveform, that cross an arbitrary value.
    
    Similar to zero_crossings, for a value != zero
    
    """
    if isinstance(x, np.ndarray) and len(x.shape) > 1:
        if x.ndim > 2 or x.shape[1] > 1:
            raise TypeError("Expecting a vector")
        
        x = np.squeeze(x)
        
    x_ = x - value
    
    return zero_crossings(x_)

def linear_range_map(x, range_max, ymin, ymax):
    yrange = ymax-ymin
    if x > range_max:
        x = range_max
        
    if x < 0:
        x = 0
        
    return ymin + yrange * x/range_max

def inverse_linear_range_map(y, range_max, ymin, ymax):
    yrange = ymax-ymin
    
    if y > ymax:
        y = ymax
        
    if y < ymin:
        y = ymin
        
    return (y - ymin) * range_max / yrange
    
                                        
def generate_bin_width(adcres:float=15, adcrange:float=10, adcscale:float=1):
    """Define a histogram bin width according to the ADC used to collect the data.
    
    adcres = integer, optional: 
        ADC resolution (in bits) i.e. the width of the quantization bins used
        by the ADC.
        
        default = 15 (for Axon Digidata 1550)
        
    adcrange = ADC input range (V); 
        optional, default is 10 for Axon Digitata 1550
        
    n = adcscale factor (integer)
    
    Returns n * ADC_bin_width, where ADC_bin_width = adcrange/(2**adcres)

    See IEEE Std 181-2011: 
        IEEE Standard for Transitions, Pulses, and Related Waveforms
        p.16
    """
    
    return adcscale * adcrange/(2**adcres)

def is_positive_waveform(x:np.ndarray):
    """A positive waveform has the majority of its samples >= 0
    FIXME: this is  not robust enough against various waveforms! 
    Parameters:
    ==========
    x: 1D numpy array (i.e., a vector)
    """
    if not isinstance(x, np.ndarray):
        raise TypeError(f"Expecting a np.ndarray object or a derived type; got {type(x).__name__} instead")
    
    if len(x.shape)> 1:
        if x.ndim > 2 or x.shape[1] > 1:
            raise TypeError(f"Expecting a vector; got an array with shape {x.shape} instead")
        
        x = np.squeeze(x)
        
    xPos = np.where(x >= 0)[0]
    xNeg = np.where(x <  0)[0]
    
    return len(xPos) > len(xNeg)

def scale_waveform(x:np.ndarray, α, β):
    """Scales waveform by a rational factor (α/β).
    Returns a reference to x, which is modified in place.
    
    Parameters:
    ==========
    x: the signal (waveform)
    α, β: floats
    
    """
    nanx = np.isnan(x)
    if isinstance(x, pq.Quantity):
        units = x.units
        xx = x.magnitude # → this is a REFERENCE ; its changes will be reflected in x !!!
        
        if isinstance(α, pq.Quantity):
            if not scq.units_convertible(α, x):
                raise TypeError("numerator has wrong units")
            if α.units != x.units:
                α = α.rescale(x.units)
                
            α = α.magnitude
        
        if isinstance(β, pq.Quantity):
            if not scq.units_convertible(β, x):
                raise TypeError("denominator has wrong units")
            if β.units != x.units:
                β = β.rescale(x.units)
                
            β = β.magnitude
            
    else:
        if any(isinstance(v, pq.Quantity) for v in (α, β)):
            raise TypeError("α and β canot be quantities if x is not a quantity")
        xx = x
        units = None
        
    if np.any(nanx):
        scaled = xx[~nanx] * α/β
        xx[~nanx] = scaled
        
    else:
        xx *= α/β
    
    return xx if units is None else xx * units

def normalise_waveform(x:np.ndarray, axis:typing.Optional[int]=None, rng:typing.Optional[typing.Union[float, np.ndarray]] = None):
    """Waveform normalization.
    
    
    Parameters:
    ===========
    x: numpy array (i.e., a vector)
    
    axis: int with vale in range(-(x.ndim), x.ndim), or None
        When axis is -1 the last axis is used.
    
    rng: float, optional (default is None). The normalization range
    
    Returns:
    =======
    • For a positive waveform (i.e. "upward" deflection)

        ∘ (x-x_min)/abs(rng) when rng is a float, else:

        ∘ (x-x_min)/(x_max - x_min) 
    
    • For a negative waveform (i.e., "downward" deflection)

        ∘ (x_max - x)/abs(rng) when rng is a float, else:

        ∘ (x_max - x)/(x_min - x_max) 
    
    Keeps the waveform's orientation and polarity.
    
    WARNING
    When x is a quantities.Quantity, the result is a dimensioness Quantity!
    WARNING
    
    The point is that waveform "min" is not its numerical minimum, but the sample 
    value closest to zero; likewise, the "max" is the sample value farthest away
    from zero.
    
    Obviously, this approach will break down if a downward deflection waveform is
    MOSTLY above zero! Such contrived example is that of a mini EPSC where the 
    "drift" in the patch or the junction potential have caused the DC current to
    drift far above zero.
    
    In this case, shoud you decide to analyze such recording, you'd better
    remove the DC drift manually before proceeding...
    
    NOTE: when x is a Python Quantity, normalization will make it dimensionless
    
    FIXME: 2022-12-13 16:57:47 This is NOT nan-friendly!
    
    """
    from core import datatypes
    if x.ndim != 1:
        if x.ndim == 2:
            if min(x.shape) != 1:
                raise NotImplementedError("Only 1D vectors are supported")
        else:
            raise NotImplementedError("Only 1D vectors are supported")
        
            
    # def __nrm__(x, ref, r):
    #     return (x-ref)/r
        
#     #### BEGIN deal with the rng parameter
#     if isinstance(x, pq.Quantity):
#         if isinstance(rng, float):
#             rng = rng * x.units
#             
#         elif isinstance(rng, np.ndarray):
#             if rng.size != 1:
#                 raise ValueError("rng must be a scalar")
#             
#             if isinstance(rng, pq.Quantity):
#                 if not scq.units_convertible(x, rng):
#                     raise TypeError(f"rng quantity ({rng.units.dimensionality}) is incompatible with x quantity ({x.units.dimensionality})")
#                 if rng.units != x.units:
#                     rng.rescale(x.units)
#                     
#             else:
#                 rng = rng * x.units
#                 
#         elif rng is not None:
#             raise TypeError(f"Bad rng type ({type(rng).__name__})")
#                 
#     elif isinstance(x. np.ndarray):
#         if isinstance(rng, np.ndarray):
#             if rng.size != 1:
#                 raise ValueError("rng must be a scalar")
#             
#             if isinstance(rng, pq.Quantity):
#                 rng = float(rng.magnitude[0])
#             
#         if not isinstance(rng, float) and rng is not None:
#             raise TypeError(f"Bad rng type ({type(rng).__name__})")
#         
#     if rng is None:
#         rng = abs(x.min()-x.max())
# #         if x.ndim == 1:
# #             rng = abs(x.min()-x.max())
# #             
# #         else:
# #             raise NotImplementedError(f"arrays with {x.ndim} dimensions are not supported")
# #             if axis is None:
# #                 rng = abs(x.min()-x.max())
# #                 
# #             else:
# #                 if not isinstance(axis, int):
# #                     raise TypeError(f"axis expected to be an int or None; got {type(axis).__name__} instead")
# #                 dims = x.ndim
# #                 if axis not in range( -dims, dims):
# #                     raise ValueError(f"Bad axis {axis} for x with {x.ndim} dimensions")
# #                 
# #                 rng = np.abs(x.max(axis=axis) - x.min(axis=axis)) # rng is a quantity if x is a quantity
#     #### END deal with the rng parameter
#     
#     if is_positive_waveform(x):
#         return (x-np.min(x))/rng
#     
#     return (np.max(x)-x)/rng
# 
# #     if x.ndim == 1:
# #         if is_positive_waveform(x):
# #             return (x-np.min(x))/rng
# #         
# #         return (np.max(x)-x)/rng
# #         # return (x-np.min(x))/(np.max(x)-np.min(x))
# #         
# #     else:
# #         raise NotImplementedError(f"arrays with {x.ndim} dimensions are not supported")
#         # FIXME: 2022-12-22 11:50:13
#         # should revisit this
# #         if axis is None:
# #             if isinstance(x, pq.Quantity):
# #                 ispos = is_positive_waveform(x.magnitude.flatten())
# #             else:
# #                 ispos = is_positive_waveform(x.flatten())
# #                 
# #             if ispos:
# #                 return (x-np.min(x))/rng
# #             
# #             return (np.max(x)-x)/rng
# #         
# #         else:
# #             if isinstance(x, pq.Quantity):
# #                 xx_ = x.magnitude
# #             else:
# #                 xx_ = x
# #             
# #             # ispos = [is_positive_waveform(x.magnitude[dt.array_slice(x, {axis:k})] for k in xx_.shape[axis])]
# #             
# #             ret = x.copy()
# #             print(f"rng = array {rng.shape}: {rng}")
# #             
# #             # NOTE: 2022-12-22 12:15:06
# #             # this is WRONG: axis indicates the axis along shich we calculate min max
# #             for k in range(x.shape[axis]):
# #                 ret[dt.array_slice(xx_, {axis:k})] = normalise_waveform(x[dt.array_slice(xx_, {axis:k})], axis = -1, rng=rng[k])
        
        
    #### BEGIN original code
    if is_positive_waveform(x):
        return (x-np.min(x))/(np.max(x)-np.min(x))
    
    return (np.max(x)-x)/(np.min(x)-np.max(x))
    #### END original code

def data_range(x:np.ndarray, **kwargs):
    """The difference between a signal max and min values.
    
    Var-keyword parameters:
    =======================
    
    axis: None or a valid axis index (for 0 to x.ndim) - passed directly to
        `np.min(...)` and `np.max(...)`
    
    Returns:
    ========
    
    A scalar (when axis is None) or an array with x.ndim-1 dimensions.
    
    """
    axis = kwargs.pop("axis", None)
    return np.max(x, axis=axis) - np.min(x, axis=axis)

def waveform_amplitude(x:np.ndarray, method:str="direct", axis=None):
    """Calculates the amplitude of a waveform.
    
    Parameters:
    ==========
    x: numpy array (numeric)
    
    Keyword parameters:
    ===================
    method:str, one of "direct", "levels". Default is "direct"
    
        "direct": amplitude is the absolute value of the range of x
            (i.e. max - min) excluding NaNs
            
        "levels": amplitude if the ansolute difference between two state levels
            of the signal x (see state_levels() function in this module)
    
    axis: None or a valid axis index (for 0 to x.ndim)
    
    Returns:
    ========
    
    A scalar (when `axis` is None) or an array with x.ndim-1 dimensions.
    
    """
    if not isinstance(x, np.ndarray):
        raise TypeError("Expecting a np.ndarray object or a derived type; got %s instead" % type(x).__name__)
    
    # NOTE: 2022-10-23 16:49:59
    # might want to do this, below
#     if len(x.shape)> 1:
#         if x.ndim > 2 or x.shape[1] > 1:
#             raise TypeError("Expecting a vector; got an array with shape %s" % x.shape)
#         
#         x = np.squeeze(x)
        
    if not isinstance(method, str):
        return TypeError("method expected to be a str; got %s instead" % type(method).__name__)
    
    if method.lower() not in ("direct", "levels"):
        return ValueError("method expected to be 'direct' or 'levels'; got %s instead" % method)
    
    if x.size == 0:
        if isinstance(x, pq.Quantity):
            return 0. * x.units
        
        return 0.
    
    if method.lower() == "direct":
        return np.abs(np.nanmax(x, axis=axis) - np.nanmin(x, axis=axis))
        
    else:
        # FIXME/TODO 2022-10-23 16:56:59
        # CAUTION is we preserve the shape of the array, sl will be we'll get 
        sl = state_levels(x, axis=axis)
        
        return np.abs(np.diff(sl[0]))
        
def shorth_estimator(x:np.ndarray):
    """Shorth estimator for step-like waveforms.
    See IEEE Std 181-2011: 
        IEEE Standard for Transitions, Pulses, and Related Waveforms
        Section 5.2.2
    """
    # TODO 2023-05-17 11:50:52
    from scipy import cluster
    cbook, dist = cluster.vq.kmeans(x, 2) # get the two state occurrences
    
def split_histogram(counts, f):
    """ Histogram splitter 
    See IEEE Std 181-2011: 
        IEEE Standard for Transitions, Pulses, and Related Waveforms
        Section 5.2.1.3
        
    Arguments:
    ==========
    counts: sequence or numpy array of histogram bin counts
    
    f = scalar, or list or tuple of fractional reference levels, 

        when a scalar, "f" must be a float numbr betwen 0 and 1 (inclusive)
            
            "f" is then augmented to [f, 1-f]
        
        when a sequence of scalars, the following conditions must be satisfied:
        
            * if len(f) == 1 this is treated as the case where "f" is a scalar
            
            * else:
            
                * len(f) >= 2
        
                * for each level value f_j in "f", 0 <= f_j <= 1
            
                * sum(f) == 1
        
    Returns:
    ========
    
    A list of range objects into the "count" sequence, each corresponding
    to the bins in each specified fractional level.
    
    """
    #from numbers import Real, Integral
    from scipy import where
    
    def __splitter__(c, f0, f1):
        lo = where(c>0)[0][0]
        hi = where(c>0)[0][-1]
        
        r0 = range(int(f0 * (hi-lo)+1))
        r1 = range(int(lo + f1*(hi-lo)+1), int(hi+1))
        
        return r0, r1
    
    if isinstance(f, float):
        if f > 0 and f < 1:
            f = [f, 1-f]
            
        elif f == 0 or f == 1: #just one level
            r_lo = r_hi = range(len(counts))
            return r_lo, r_hi
        
        else:
            raise ValueError("A single level fraction must be between 0 and 1; got %f instead" % (f))

    elif isinstance(f, (tuple, list, np.ndarray)):
        if len(f) == 1:
            if f[0] > 0 and f[0] < 1:
                f = [f[0], 1-f[0]]
                
            elif f[0] == 0 or f[0] == 1: # just one level
                r_lo = r_hi = range(len(counts))
                return r_lo, r_hi
                
            else:
                raise ValueError("A single level fraction must be between 0 and 1; got %f instead" % (f[0]))

        elif len(f) ==2:
            
            if any([j < 0 for j in f]):
                raise ValueError("Level fractions cannot have negative values. Got %s" % str(f))
            
            if np.sum(f) != 1:
                if np.sum(f) < 1: # augument if sum less than one
                    fs = np.sum(f)
                    f = [f_ for f_ in f]
                    f.append(1-fs)
                else:
                    raise ValueError("Level fractions must sum to 1; instead, they sum to %f" % (np.sum(f)))
            
        else: # allow for multiple level fractions
            if any([j < 0 for j in f]):
                raise ValueError("Level fractions cannot have negative values. Got %s" % str(f))
            
            if np.sum(f) != 1:
                if np.sum(f) < 1: # augument if sum less than one
                    fs = np.sum(f)
                    f = [f_ for f_ in f]
                    f.append(1-fs)
                else:
                    raise ValueError("Level fractions must sum to 1; instead, they sum to %f" % (np.sum(f)))
    
    else:
        raise ValueError("Level fractions must be specified as a single scalar between 0 and 1 (inclusive) or as a sequence of scalars that must add up to 1")
    
    
    ranges = list()
    
    r_hi = range(len(counts))
    
    rs = 0
    if0 = 1
    
    for k in range(len(f)-1):
        if0 *= f[k]
        if1 = 1-if0
        c = counts[r_hi]
        r_lo, r_hi = __splitter__(c, if0, if1)
        if0 = if1
        r_ = range(r_lo.start + rs, r_lo.stop + rs)
        r_hi =range(r_.stop, len(counts))
        rs += r_.stop
        ranges.append(r_)
        
    ranges.append(r_hi)
        
    return ranges
    
def state_levels(x:np.ndarray, **kwargs):
    """Calculate states from a 1D waveform.
    See IEEE Std 181-2011: 
        IEEE Standard for Transitions, Pulses, and Related Waveforms
    
    Parameters:
    -----------
    
    x = np.ndarray (usually, a column vector; when a 2D array, then the function
        is applied on the given `axis` (or on flattened array if `axis` is None))
    
    Var-keyword parameters:
    ----------------------
    
    bins:  int or None;
            
            number of bins (default: 100)
            
            When None is passed here, the function attempts to calculate the 
            numbr of histogram bins according to ADC parameters specified , as
            described below.
            
    bw:     float;
            
            bin width (used if bins is None)
            
    adcres, adcrange, adcscale : float scalars
            
            used when bins is None AND bw is None
            
            These are passed as arguments to generate_bin_width() function (in this module)
            
            Their default values are, respectively: 15 bit, 10 V, and 1 (for Axon Digidata 1550)
            
    levels: float or sequence of floats
            
            The fractional reference levels; allowed values are in the interval 
            [0,1] (see "f" argument to split_histogram() function in this module); 
            default is 0.5.
            
    moment: str
            The statistical moment used to calculate the state level:
            "mean" or "mode" or a function that takes a 1D sequence of numbers
            and returns a scalar; default is "mean"
    
    axis:   int
            The axis of the array (when x.ndim > 1); default is 0
            
    Returns:
    ========
    sLevels: A list of reference levels, corresponding to the fractional reference 
                levels specified in "levels" argument.
    counts: histogram counts
    edges: histogram edges
    ranges: ranges of count values for the two levels
    

    """
    from scipy import where
    
    if not isinstance(x, np.ndarray):
        raise TypeError(f"Numpy array expected; instead, got a {type(x).__name__}")
    
    bins     = kwargs.get("bins", None)
    bw       = kwargs.get("bw", None)
    adcres   = kwargs.get("adcres", None)
    adcrange = kwargs.get("adcrange", None)
    adcscale = kwargs.get("adcscale", None)
    levels   = kwargs.get("levels", 0.5)
    moment   = kwargs.get("moment", "mean")
    axis     = kwargs.pop("axis", 0)
    
    if axis < 0 or axis >= x.ndim:
        raise ValueError(f"Bad axis index {axis} for an array of {x.ndim} dimensions")
    
    # TODO/FIXME 2023-05-17 11:58:40
    # allow data with ndim == 2
    if x.ndim > 1:
        if x.shape[1] > 1:
            raise ValueError(f"1D data expected; got data with shape {x.shape}")
        
        else:
            x = np.squeeze(x)
    
    # TODO/FIXME: 2022-10-23 16:54:42
    # might want to preserve their shape, because as of now, we use the `axis`
    # parameter
    # notNaNndx = np.squeeze(~np.isnan(x))
    notNaNndx = ~np.isnan(x)
    #print(notNaNndx.shape)

    real_x = x[notNaNndx]
    #print(real_x.shape)
    
    # FIXME/TODO: 2022-10-23 16:59:19
    # this was originlly intended to work on 1D, or flattened nD, arrays
    # 
    # now, since we use the `axis` parameter, x_min, x_max and x_range are not 
    # scalars any more, unless `axis` is None!
    # 
    # in faxt x_min, x_max, and x_range will each be a (n-1)D array !!!
    
    x_min = real_x.min(axis=axis)
    x_max = real_x.max(axis=axis)
    
    x_range = x_max-x_min
    
    if bins is None:
        if bw is None:
            if adcres is None:
                adcres = 15 # Axon Digidata 1550: 32bit data
                
            if adcrange is None:
                adcrange = 10 # Axon Digidata 1550
                
            if adcscale is None:
                adcscale = 1
            
            bw = generate_bin_width(adcres, adcrange, adcscale)
        
        if isinstance(real_x, pq.Quantity):
            bins = int(x_range.magnitude//bw)
            
        else:
            bins = int(x_range//bw)
            
    if isinstance(bins, int):
        if bins < 1:
            raise ValueError("When specified, 'bins' must be > 1; got %d instead" % bins)
        
        bw = x_range/bins
        
    # print("state_levels bins:", bins)
            
    sLevels = list()
        
    counts, edges = np.histogram(real_x, bins)
    
    ranges = split_histogram(counts, levels)
    
    if isinstance(moment, str):
        if moment == "mean":
            sLevels = [sum(counts[r]*edges[r])/sum(counts[r]) for r in ranges]
            
        elif moment == "mode":
            # get the left edge of the bin with highest count in its range
            sLevels = [edges[where(counts[r] == np.max(counts[r]))[0][0]] for r in ranges]
            
        else:
            raise ValueError ("Moment specified by an invalid string (%s); expecting 'mean' or 'mode'" % (moment))
        
    elif type(moment).__name__ == "function":
        raise NotImplementedError("Not yet implemented")
        pass
    else:
        raise TypeError("Moment must be specified by a string ('mean' or 'mode') or a unary function; got %s instead" % type(moment).__name__)
    
    return sLevels, counts, edges, ranges

def remove_dc(x, value:typing.Optional[typing.Union[pq.Quantity, np.ndarray]] = None, channel:typing.Optional[int] = None):
    """Returns a copy of x with DC offset removed.
    
    This provides a similar functionality to scipy.signal.detrend with parameters
    `axis`= 0 and `type` = "constant", except that the offset value can be either
    passed manually, or determined from the state levels of the signal (see below).
    
    NOTE: 
    • scipy.signal.detrend with `type` = "constant" just removes the signal's 
        mean value
    • unlike scipy.signal.detrend, this function ALWAYS works on axis 0 i.e., it
        accepts 1D signals with shape (N, ) and 2D signals with shape (N,M),
        where:

        N is the number of samples in the signal
        M is the number of channels (the channels in 2D signals are columns)
    
    Parameters:
    ===========
    x: numpy ndarray with maximum two dimesions.
    
        1D signal with possibly more than one channel
    
    value: scalar float, python Quantity, numpy array, sequence of float, or None (default)
            The constant value (DC) to subtract from the signal x
    
            When array-like, it must have size of 1 or as many channel indices were specvified
    
            When None, the DC level is estimated using the following algorithm:
    
            1) the signal (or specified channel) is parsed to determine two
            state levels (low and high)
    
            2) the state level where most of the signal's samples belong is 
                taken as the "DC" or "baseline" level, based on the assumption
                than most of the signal is composed of this level
    
            WARNING: This breaks down if the assumption above does not hold.
    
    channel: int, sequence of int or None (default); when None, removes offset 
            from all channels; otherwise, channel must be a valid index (or a 
            sequence of unique valid indices) in the half open interval 
    
            [ -x.size[1], x.size[1] )
    
    Returns:
    ========
    
    A copy of the signal `x` with the DC ("baseline") removed.
    
    """
    if not isinstance(x, np.ndarray):
        raise TypeError(f"Expecting a numpy array; got {type(x).__name__} instead")
    if x.ndim > 2:
        raise ValueError(f"Expecting an array of maximum 2D; instead, got an array with {x.ndim} dimensions")
    
    if isinstance(x, pq.Quantity):
        xx = x.magnitude
        
    else:
        xx = x
        
        
#     def __guess_dc_(x_):
#         levels, counts, edges, ranges = state_levels(x_)
#         
#         levelSizes = [np.sum(counts[level_range]) for level_range in ranges]
#     
#         ndx = np.argmax(levelSizes)
#         val = levels[ndx]
#             
#         return val
        
    yy = np.full_like(xx, np.nan)
    
    if xx.ndim ==2:
        if isinstance(channel, int) and channel not in range(-x.shape[1], x.shape[1]):
            raise ValueError(f"Channel index {channel} outside range ({-x.shape[1]}, {x.shape[1]})")
        
        elif isinstance(channel, (tuple, int)) and all(isinstance(c, int) for c in channel):
            if any(c not in range(-x.shape[1], x.shape[1])):
                raise ValueError(f"At leqsty one channel index in {channel} is outside the range ({-x.shape[1]}, {x.shape[1]})")
            
        elif channel is not None:
            raise TypeError(f"Channel expected to be an int or None; got {type(channel).__name__} instead")
        
        if isinstance(value, (pq.Quantity, np.ndarray)):
            if isinstance(channel, int) and len(value) > 1:
                raise ValueError(f"Value must be a scalar")
            
            elif isinstance(channel, (tuple, list)) and len(value) not in (1, len(channel)):
                raise ValueError(f"Mismatch between number of values and specified channels")
            
            elif channel is None and value.size not in (1, x.shape[1]):
                raise ValueError(f"Mismatch between number of values and signal channels")
            
            if isinstance(value, pq.Quantity) and isinstance(x, pq.Quantity):
                if isinstance(x, pq.Quantity):
                    if not scq.units_convertible(value, x):
                        raise TypeError(f"Value units {value.units} are incompatible with signal units {x.units}")
                    value = float(value.rescale(x.units))
                else:
                    value = float(value)
                
                
        elif isinstance(value, (tuple, list)):
            if not all(isinstance(v, number.number) for v in value):
                raise TypeError(f"When a regular sequence, value must contain numbers")
            
            if isinstance(channel, (tuple, list)) and len(value) not in (1, len(channel)):
                raise ValueError(f"Mismatch between number of values and specified channels")
            
            elif channel is None and len(value) not in (1, x.shape[1]):
                raise ValueError(f"Mismatch between number of values and specified channels")
            
        if channel is None:
            for k in range(xx.shape[1]):
                if isinstance(value, float):
                    val = value
                    
                elif isinstance(value, pq.Quantity):
                    if value.size != 1:
                        raise TypeError("When channel is not specified, value must be a scalar")
                    
                    if isinstance(x, pq.Quantity):
                        if not scq.units_convertible(value, x):
                            raise TypeError(f"Value units {value.units} are incompatible with signal units {x.units}")
                        
                        val = float(value.rescale(x.units))
                        
                    else:
                        val = float(value)
                    
                elif isinstance(value, np.ndarray):
                    if value.size != 1:
                        raise TypeError("When channel is not specified, value must be a scalar")
                    
                    val = float(value)
                    
                elif isinstance(value, (tuple, list)) and all(isinstance(v, float) for v in value):
                    val = value[0]
                        
                elif value is None:
                    val = estimate_dc(xx[:,k])
                    
                yy[:,k] = xx[:,k] - val

        elif isinstance(channel, int):
            yy[:,:] = xx[:,:]
            
            if isinstance(value, float):
                val = value
                
            elif isinstance(value, (tuple, list, np.ndarray)):
                val = value[0]
                
            else:
                val = __guess_dc_(xx[:,channel])
                
            yy[:,channel] = xx[:,channel] - val
            
        elif isinstance(channel, (tuple, list)):
            yy[:,:] = xx[:,:]
            
            for k,c in enumerate(channel):
                if isinstance(value, float):
                    val = value
                    
                elif isinstance(value, (tuple, list, np.ndarray)):
                    val = value[0] if len(value)==1 else value[k]
                    
                else:
                    val = __guess_dc_(xx[:,c])
                    
                yy[:,c] = xx[:,c] - val
            
    else:
        if isinstance(value, float):
            val = value
            
        elif isinstance(value, (tuple, list, np.ndarray)):
            val = value[0]
            
        else:
            val = __guess_dc_(xx)
                
        yy = xx - val
        

    if isinstance(x, (neo.AnalogSignal, DataSignal)):
        klass = x.__class__
        
        ret = klass(yy, units = x.units, t_start=x.t_start, sampling_rate=x.sampling_rate)
        ret.segment = x.segment
        ret.array_annotations = x.array_annotations
        
    elif isinstance(x, pq.Quantity):
        ret = yy * x.units
        
    else:
        ret = yy
        
    return ret
        
        
        
    

def nansize(x, **kwargs):
    """
    Sample size for data containing np.nan
    
    Var-keyword parameters:
    =======================
    axis: int in [0, x.ndim) or None (default), in which case the function works
        on a flattened view of `x`
    
    keepdims:bool, default is True. 
        When True, the axes which are reduced are left in the result.
    
    """
    axis = kwargs.pop("axis", None)
    keepdims = kwargs.pop("keepdims", True)
    
    ret = np.sum(~np.isnan(x), axis=axis, keepdims=keepdims)
    
    return ret

def maxmin(x:np.ndarray, **kwargs):
    """
    Parameters:
    ===========
    x: numpy array;
    
    Var-keyword parameters:
    =======================
    axis: int in [0, x.ndim) or None (default), in which case the function works
        on a flattened view of `x`
    
    max_first:bool, default is True
        When Talse, return np.min(x), np.max(x)
    
    Returns:
    ========
    A tuple (min, max) when max_first is False , else (max, min), where:
        min if the result of np.nanmin along the specified axis
        max is the result of np.nanmax along the specified axis
    
    NOTE: These are scalars when:
            • x.shape is (n,1) and `axis` is 0, or None 
            • x.shape is (1,n) and `axis` is 1, or None
            • x.shape is (n,)  and `axis` is 0 or None
            • x.shape is () or () (i.e. x is a numpy scalar with x.ndim == 0) 
                               and `axis` is 0 or None
    """
    axis = kwargs.pop("axis", None)
    
    max_first = kwargs.pop("max_first", True)
    
    if not isinstance(max_first, bool): # avoid ambiguities
        max_first = False
    
    mx, mn = np.nanmax(x, axis=axis), np.nanmin(x, axis=axis)
    
    return (mx, mn) if max_first else (mn, mx)

def minmax(x:np.ndarray, **kwargs):
    """ Returns maxmin(x, max_first=False)
        
        Var-keyword parameters:
        =====================
        axis: int in [0, x.ndim) or None (default), in which case the function works 
            on a flattened view of `x`.
        
    """
    axis = kwargs.pop("axis", None)
    return maxmin(x, axis = axis, max_first = False)

def argmaxmin(x:np.ndarray, **kwargs):
    """CAUTION: x must not contain NaNs.
    
    Var-keyword parameters:
    =======================
    axis: int in [0, x.ndim) or None (default), in which the function works on a
        flattened view of `x`
    
    
    max_first:bool, default is True
        When Talse, return np.min(x), np.max(x)
    
    """
    axis = kwargs.pop("axis", None)
    max_first = kwargs.op("max_first", True)
    
    amx, amn = np.argmax(x, axis=axis), np.argmin(x, axis=axis)
    return (amx, amn) if max_first else (amn, amx)

def argminmax(x:np.ndarray, **kwargs):
    """ 
        Returns argmaxmin(x, max_first=False)
        
        Var-keyword parameters:
        =====================
        axis: int in [0, x.ndim) or None (default), in which the function works on a
            flattened view of `x`
        
        
    """
    axis = kwargs.pop("axis", None)
    return argmaxmin(x, axis=axis, max_first=False)
    
def sem(x:np.ndarray, **kwargs):
    """ Standard error of the mean (SEM) for array x

    Var-keyword parameters:
    =====================
    axis: int in [0, x.ndim) or None (default), in which the function works on a
        flattened view of `x`
    
    ddof: int, degrees of freedom (default is 1)

    keepdims::bool, default is True
    
    NOTE: `ddof` and `keepdims` are passed directly to `np.std(...)`
    """
    ddof = kwargs.pop("ddof", 1)
    axis = kwargs.pop("axis", None)
    keepdims = kwargs.pop("keepdims", True)
    
    if axis is None:
        sz = np.size(x)
        
    else:
        sz = x.shape[axis]
        
    if isinstance(x, pq.Quantity):
        x = x.magnitude
        
    if isinstance(x, (pd.DataFrame, pd.Series)):
        ret = np.std(x, ddof=ddof, axis=axis, out=None) / np.sqrt(sz-ddof)
    else:
        ret = np.std(x, ddof=ddof, axis=axis, out=None, keepdims=keepdims) / np.sqrt(sz-ddof)
    
def nansem(x:np.ndarray, **kwargs):
    """SEM for data containing np.nan

    Var-keyword parameters:
    =====================
    axis: int in [0, x.ndim) or None (default), in which the function works on a
        flattened view of `x`
    
    ddof: int, degrees of freedom (default is 1)

    keepdims::bool, default is True
    
    NOTE: `ddof` and `keepdims` are passed directly to `np.nanstd(...)`
    """
    ddof = kwargs.pop("ddof", 1)
    axis = kwargs.pop("axis", None)
    keepdims = kwargs.pop("keepdims", False)
    
    sz = nansize(x, axis=axis, keepdims=keepdims)
    
    return np.nanstd(x, ddof=ddof, axis=axis, keepdims=keepdims) / np.sqrt(sz-ddof)

def rms(x:np.ndarray, **kwargs):
    """Root-mean-square of x
    
    Parameters:
    ===========
    x: 1D numpy array
    
    """
    from core import datatypes
    if not isinstance(x, np.ndarray):
        raise TypeError(f"Expecting a numpy array; got {type(x).__name__} instead")
    if not  datatypes.is_vector(x):
        raise ValueError(f"Expecting a vector; instead, got data with shape: {x.shape}")
    
    return np.sqrt(np.linalg.norm(x)/x.size)
    
#     if isinstance(x, pq.Quantity):
#         xdot = np.dot(np.abs(x.magnitude).T, np.abs(x.magnitude))
#     else:
#         xdot = np.dot(x.T, x)
#         
#     return np.sqrt(xdot/x.size)

#     if isinstance(xsq, pq.Quantity):
#         return np.sqrt(xsq.magnitude/x.size)
#     
#     return np.sqrt(xsq/x.size)

def detrend(x:typing.Union[neo.AnalogSignal, DataSignal], **kwargs):
    """Detrend a signal.
    
    Delegates to scipy.signal.detrend
    
    Parameters:
    ===========
    x: neo.AnalogSignal or DataSignal
    
    Var-keyword parameters (see also scipy.signal.detrend)
    ======================================================
    axis: int, default is 0 (unlike scipy.signal.detrend qhere the default is the last axis, -1)
    
    type: str "linear" or "constant"; optional, default is "constant"
        The default ("constant") subtracts x.mean(axis=axis) from `x`; "linear"
        subtracts from `x` a linear least-squares fit to `x`.
    
    bp: array-like of int, or a scalar Quantity in signals' units; optional, 
        default is None.
    
        When bd is a sequence of int, it represents the break points (given in 
            sample numbers, or indices into `x`, NOT domain axis coordinates) 
            between which a piecewise linear interpolation will be performed on
            `x`. This pieceqise linear interpolation will be subtracted from `x`
            when the `type` parameter(see above) is "linear".
    
        When bs is a scalar quantity (in signal units) AND `type` is "constant"
            then the value of bp will be subtracted from `x` instead of its 
            mean.
    
    
    In a nutshell:
        
    `type`          `bp`                Result:
    --------------------------------------------
    "linear"        <sequence of int>  `x` after suubtracting a piecewise linear
                                        interpolation between samples with indices
                                        in bp
                    
                    <anything else>    `x` after subtracting a linear 
                                        interpolation along the specified axis
    
    "constant"      <scalar quantity    `x` after subtracting bp value
                    in signal's units>     
    
                    <anything else>     `x` after subtracting its mean
    
                    
            When given, and `type` is "linear" an piecewise linear fit is 
            performed on `x` between each break points.
    
    Returns:
    =======
    A detrended copy of the signal.
        
    NOTE: unlike scipy.signal.detrend, which ONLY works on plain numpy arrays, 
    this function does NOT modify the signal in-place.
    
    """
    axis = kwargs.pop("axis", 0)
    detrend_type = kwargs.pop("type", "constant")
    bp = kwargs.pop("bp", 0)
    # overwrite_data = kwargs.pop("overwrite_data", True)
    
    func = functools.partial(scipy.signal.detrend, axis=axis, bp=bp,
                             type=detrend_type, overwrite_data=False)
    
    if detrend_type.lower() == "linear":
        if bp is None or isinstance(bp, typing.Sequence) and all(isinstance(v, int) for v in bp):
            ret = func(x.magnitude)
            
        else:
            raise TypeError(f"Unexpected 'bp' value ({bp}) for {detrend_type} detrending")
        
    elif detrend_type.lower() == "constant":
        if isinstance(bp, pq.Quantity):
            if bp.size == 1 and units_convertible(bp, x):
                return x-bp
            else:
                raise TypeError(f"Wrong constant value in bp: {bp} for {detrend_type} detrending")
            
        elif bp is not None:
            raise TypeError(f"Unexpected 'bp' value ({bp}) for {detrend_type} detrending")
            
        ret = func(x.magnitude)
                
    ret = type(x)(ret, t_start = x.t_start, units = x.units, 
                    sampling_rate = x.sampling_rate, 
                    file_origin = x.file_origin, 
                    name=x.name, description = x.description)
    
    ret.segment = x.segment
    ret.array_annotations = x.array_annotations
    ret.annotations.update(x.annotations)
    
    return ret

def sosfilter(sig:typing.Union[pq.Quantity, np.ndarray], kernel:np.ndarray):
    if isinstance(sig, (neo.AnalogSignal, DataSignal)):
        ret = scipy.signal.sosfiltfilt(kernel, sig.magnitude, axis=0)
            
        klass = sig.__class__
        name = sig.name
        if isinstance(name, str) and len(name.strip()):
            name = f"{name}_filtered"
        else:
            name = "filtered"
        ret = klass(ret, units = sig.units, t_start =  sig.t_start,
                            sampling_rate = sig.sampling_rate,
                            name=name, 
                            description = f"{sig.description} filtered")
        
    else:
        ret = scipy.signal.sosfiltfilt(kernel, sig, axis=0)
                
    return ret
    
    
def estimate_dc(x_):
    levels, counts, edges, ranges = state_levels(x_)
    
    levelSizes = [np.sum(counts[level_range]) for level_range in ranges]

    ndx = np.argmax(levelSizes)
    val = levels[ndx]
        
    return val
        

@safeWrapper
def convolve(sig, w, **kwargs):
    """1D convolution of neo.AnalogSignal sig with kernel "w".
    
    Parameters:
    -----------
    
    sig : neo.AnalogSignal; if it has multiple channels, the convolution is
        applied for each channel
        
    w : 1D array-like
    
    Var-keyword parameters are passed on to the scipy.signal.convolve function,
    except for the "mode" which is always set to "same"
    """
    
    from scipy.signal import convolve
    
    name = kwargs.pop("name", "")
    
    units = kwargs.pop("units", pq.dimensionless)
    
    kwargs["mode"] = "same" # force "same" mode for convolution
    
    if sig.shape[1] == 1:
        ret = neo.AnalogSignal(convolve(sig.magnitude.flatten(), w, **kwargs),\
                            units = sig.units, \
                            t_start = sig.t_start, \
                            sampling_period = sig.sampling_period,\
                            name = "%s convolved" % sig.name)
        
    else:
        csig = [convolve(sig[:,k].magnitude.flatten(), w, **kwargs)[:,np.newaxis] for k in range(sig.shape[1])]
        
        ret = neo.AnalogSignal(np.concatenate(csig, axis=1),
                               units = sig.units,
                               t_start = sig.t_start,
                               sampling_period = sig.sampling_period,
                               name = "%s convolved" % sig.name)
        
    ret.annotations.update(sig.annotations)
    
    return ret

    
@safeWrapper
def parse_step_waveform_signal(sig, method="state_levels", **kwargs):
    """Parse a step waveform -- containing two states ("high" and "low").
    
    DEPRECATED: Please use detect_boxcar(…) instead.
    
    Typical example is a depolarizing curent injection step (or rectangular pulse)
    
    Parameters:
    ----------
    sig = neo.AnalogSignal with one channel (i.e. sig.shape[1]==1)
    
    Named parameters:
    -----------------
    box_size = length of smoothing boxcar window (default, 0)
    
    method: str, one of "state_levels" (default) or "kmeans"
    
    The following are used only when methos is "state_levels" and are passed 
    directly to signalprocessing.state_levels():
    
    adcres,
    adcrange,
    adcscale
    
    Returns:
    
    down: quantity array of high to low transitions times (in units of signal.times)
    up:  the same, for low to high transition times (in units of signal.times)
    inj: scalar quantity: the amplitude of the transition (in units of the signal)
    centroids: numpy array with shape (2,1): the centroid values i.e., the mean values
        of the two state levels
        
        
    """
    # FIXME 2023-06-18 22:09:23
    # Currently this function does almost the same thing as detect_boxcar.
    # TODO 2023-06-18 22:10:21 merge codes into one function !
    
    from scipy import cluster
    from scipy.signal import boxcar
    
    warnings.warn("This function is DEPRECATED. Please use 'detect_boxcar'",category=warnings.DeprecationWarning)
    
    if not isinstance(sig, neo.AnalogSignal):
        raise TypeError("Expecting an analogsignal; got %s instead" % type(sig).__name__)
    
    if sig.ndim == 2 and sig.shape[1] > 1:
        raise ValueError("Expecting a signal with one channel, instead got %d" % sig.shape[1])
    
    box_size = kwargs.pop("box_size", 0)
    
    if box_size > 0:
        window = boxcar(box_size)/box_size
        sig_flt = convolve(sig, window)
        #sig_flt = convolve(np.squeeze(sig), window, mode="same")
        #sig_flt = neo.AnalogSignal(sig_flt[:,np.newaxis], units = sig.units, t_start = sig.t_start, sampling_rate = 1/sig.sampling_period)
    else:
        sig_flt = sig
        
    # 1) get transition times from injected current
    # use filtered signal, if available
    
    if method == "state_levels":
        levels = kwargs.pop("levels", 0.5)
        adcres = kwargs.pop("adcres", 15)
        adcrange = kwargs.pop("adcrange", 10)
        adcscale = kwargs.pop("adcrange", 1e3)
    
        centroids, cnt, edg, rng = state_levels(sig_flt.magnitude, levels = levels, 
                                    adcres = adcres, 
                                    adcrange = adcrange, 
                                    adcscale = adcscale)
        
        centroids = np.array(centroids).T[:,np.newaxis]
        
    else:
        centroids, distortion = cluster.vq.kmeans(sig_flt, 2)
        centroids = np.sort(centroids, axis=0)
    
    #print(centroids)
    
    if len(centroids) == 0:
        return None, None, None, None, None
    
    label, dst = cluster.vq.vq(sig, centroids) # use un-filtered signal here
    edlabel = np.ediff1d(label, to_begin=0)
    
    down = sig.times[np.where(edlabel == -1)]
    
    up  = sig.times[np.where(edlabel == 1)]

    # NOTE: 2017-08-31 23:04:26 FYI: depolarizing = down > up 
    # in current-clamp, a depolarizing current injection is an outward current 
    # which therefore goes up BEFORE it goes back down, hence down is later than
    # up 
    
    # the step amplitude
    #amplitude = np.diff(centroids.ravel()) * sig.units
    amplitude = np.diff(centroids.flatten()) * sig.units
    
    return down, up, amplitude, centroids, label

@safeWrapper
def resample_pchip(sig, new_sampling_period, old_sampling_period = 1):
    """Resample a signal using a piecewise cubic Hermite interpolating polynomial.
    
    Resampling is calculated using scipy.interpolate.PchipInterpolator, along the
    0th axis.
    
    Parameters:
    -----------
    
    sig: numpy ndarray, python Quantity array or numpy array subclass which has 
        the attribute "sampling_period"
    
    new_sampling_period: float scalar
        The desired sampling period after resampling
        
    old_sampling_period: float scalar or None (default)
        Must be specified when sig is a generic numpy ndarray or Quantity array.
        
    Returns:
    --------
    
    ret: same type as sig
        A version of the signal resampled along 0th axis:
        
        * upsampled if new_sampling_period < old_sampling_period
        
        * downsampled if new_sampling_period > old_sampling_period
        
    When new_sampling_period == old_sampling_period, returns a reference to the
        signal (no resampling is performed and no data is copied).
        
        CAUTION: In this case the result is a REFERENCE to the signal, and 
                 therefore, any methods that modify the result in place will 
                 also modify the original signal!
    
    """
    # for upsampling this will introduce np.nan at the end
    # we replace these values wihtt he last signal sample value
    from scipy.interpolate import PchipInterpolator as pchip
    
    from . import datatypes
    
    if isinstance(sig, (neo.AnalogSignal, DataSignal)):
        if isinstance(new_sampling_period, pq.Quantity):
            if not units_convertible(new_sampling_period, sig.sampling_period):
                raise TypeError("new sampling period units (%s) are incompatible with those of the signal's sampling period (%s)" % (new_sampling_period.units, sig.sampling_period.units))
            
            new_sampling_period.rescale(sig.sampling_period.units)
            
        else:
            new_sampling_period *= sig.sampling_period.units
    
        if sig.sampling_period > new_sampling_period:
            scale = sig.sampling_period / new_sampling_period
            new_axis_len = int(np.floor(len(sig) * scale))
            descr = "Upsampled"
            
        elif sig.sampling_period < new_sampling_period:
            scale = new_sampling_period / sig.sampling_period
            new_axis_len = int(np.floor(len(sig) // scale))
            descr = "Downsampled"
            
        else: # no resampling required; return reference to signal
            return sig
        
        new_times, new_step = np.linspace(sig.t_start.magnitude, sig.t_stop.magnitude, 
                                          num=new_axis_len, retstep=True, endpoint=False)
        
        #print("ephys.resample_pchip new_step", new_step, "new_sampling_period", new_sampling_period)
        
        assert(np.isclose(new_step, float(new_sampling_period.magnitude)))
        
        interpolator = pchip(sig.times.magnitude.flatten(), sig.magnitude.flatten(), 
                             axis=0, extrapolate=False)
        
        new_sig = interpolator(new_times)
        
        new_sig[np.isnan(new_sig)] = sig[-1,...]
        
        ret = sig.__class__(new_sig, units=sig.units,
                            t_start = new_times[0]*sig.times.units,
                            sampling_period=new_sampling_period,
                            name = sig.name,
                            description="%s %s %d-fold" % (sig.name, descr, scale))
        
        ret.annotations.update(sig.annotations)
    
        return ret
    
    else:
        if old_sampling_period is None:
            raise ValueError("When signal is a generic array the old sampling period must be specified")
        
        if isinstance(old_sampling_period, pq.Quantity):
            old_sampling_period = old_sampling_period.magnitude
            
        if isinstance(new_sampling_period, pq.Quantity):
            new_sampling_period = new_sampling_period.magnitude
            
        if old_sampling_period > new_sampling_period:
            scale = int(old_sampling_period / new_sampling_period)
            new_axis_len = sig.shape[0] * scale
            
        elif old_sampling_period < new_sampling_period:
            scale = int(new_sampling_period / old_sampling_period)
            new_axis_len = sig.shape[0] // scale
            
        else: # no resampling required; return reference to signal
            return sig
        
        t_start = 0
        
        t_stop = sig.shape[0] * old_sampling_period
        
        new_times, new_step = np.linspace(sig.t_start.magnitude, sig.t_stop.magnitude, 
                                          num=new_axis_len, retstep=True, endpoint=False)
        
        assert(np.isclose(new_step,float(new_sampling_period.magnitude)))
        
        interpolator = pchip(sig.times.magnitude.flatten(), sig.magnitude.flatten(), 
                             axis=0, extrapolate=False)
        
        ret = interpolator(new_times)
        
        ret[np.isnan(ret)] = sig[-1, ...]
        
        return ret

@safeWrapper
def diff(sig, n=1, axis=-1, prepend=False, append=True):
    """Calculates the n-th discrete difference along the given axis.
    
    Calls numpy.diff() under the hood.
    
    Parameters:
    ----------
    sig: numpy.array or subclass
        NOTE: singleton dimensions will be squeezed out
    
    Named parameters:
    -----------------
    These are passed directly to numpy.diff(). 
    The numpy.diff() documentation is replicated below highlighting any differences.
    
    n: int, optional
        The number of times values are differenced. 
        If zero the input is returned as is.
        
        Default is 1 (one)
    
    prepend, append: None or array-like, or bool
        Values to prepend/append to sig along the axis PRIOR to performing the 
        difference!
        
        NOTE:   When booleans, a value of True means that prepend or append will
        take, respectively, the first or last signal values along difference axis.
        
                A value of False is equivalent to None.
                
        NOTE:   "prepend" has default False; "append" has default True
        
    
    """
    if not isinstance(axis, int):
        raise TypeError("Axis expected to be an int; got %s instead" % type(axis).__name__)
    
    # first, squeeze out the signal's sigleton dimensions
    sig_data = np.array(sig).squeeze() # also copies the data; also we can use plain arrays
    #sig_data = sig.magnitude.squeeze() # also copies the data
    
    if isinstance(append, bool):
        if append:
            append_ndx = [slice(k) for k in sig_data.shape]
            append_ndx[axis] = -1
            
            append_shape = [slice(k) for k in sig_data.shape]
            append_shape[axis] = np.newaxis
            
            append = sig_data[tuple(append_ndx)][tuple(append_shape)]
            
        else:
            append = None
            
    if isinstance(prepend, bool):
        if prepend:
            prepend_ndx = [slice(k) for k in sig_data.shape]
            prepend_ndx[axis] = 0
            
            prepend_shape = [slice(k) for k in sig_data.shape]
            prepend_shape[axis] = np.newaxis
            
            prepend = sig_data[tuple(prepend_ndx)][tuple(prepend_shape)]
            
        else:
            prepend = None
            
    diffsig = np.diff(sig_data, n = n, axis = axis, prepend=prepend, append=append)
    
    ret = neo.AnalogSignal(diffsig, 
                           units = sig.units/(sig.times.units ** n),
                           t_start = 0 * sig.times.units,
                           sampling_rate = sig.sampling_rate,
                           name = sig.name,
                           description = "%dth order difference of %s" % (n, sig.name))
    
    ret.annotations.update(sig.annotations)
    
    return ret

@safeWrapper
def gradient(sig:[neo.AnalogSignal, DataSignal, np.ndarray], n:int=1, axis:int=0):
    """ First order gradient through central differences.
    
    Parameters:
    ----------
    
    sig: numpy.array or subclass
        The signal; can have at most 2 dimensions.
        When sig.shape[1] > 1, the gradient is calculated across the specified axis
    
    n: int; default is 1 (one)
        The spacing of the gradient (see numpy.gradient() for details)
    
    axis: int; default is 0 (zero)
        The axis along which the gradient is calculated;
        Can be -1 (all axes), 0, or 1.
        
        TODO/FIXME 2019-04-27 10:07:26: 
        At this time the function only supports axis = 0
        
    Returns:
    -------
    
    ret: neo.AnalogSignal or DataSignal, according to the type of "sig".
    
    
    """
    diffsig = np.array(sig) # for a neo.AnalogSignal this also copies the signal's magnitude
    
    if diffsig.ndim == 2:
        for k in range(diffsig.shape[1]):
            diffsig[:,k] = np.gradient(diffsig[:,k], n, axis=0)
            
        diffsig /= (n * sig.sampling_period.magnitude)
            
    elif diffsig.ndim == 1:
        diffsig = np.gradient(diffsig, n, axis=0)
        diffsig /= (n * sig.sampling_period.magnitude)
            
    else:
        raise TypeError("'sig' has too many dimensions (%d); expecting 1 or 2" % diffsig.ndim)
        
    if isinstance(sig, DataSignal):
        ret = DataSignal(diffsig, 
                            units = sig.units / sig.times.units, 
                            t_start = sig.t_start, 
                            sampling_period = sig.sampling_period, 
                            name = sig.name,
                            description = "Gradient of %s over %d samples along axis %d" % (sig.name, n, axis))
 
    else:
        ret = neo.AnalogSignal(diffsig, 
                            units = sig.units / sig.times.units, 
                            t_start = sig.t_start, 
                            sampling_period = sig.sampling_period, 
                            name = sig.name,
                            description = "Gradient of %s over %d samples along axis %d" % (sig.name, n, axis))
 
    ret.annotations.update(sig.annotations)
    
    return ret
    
@safeWrapper
def ediff1d(sig:[neo.AnalogSignal, DataSignal, np.ndarray], to_end:numbers.Number=0, to_begin:[numbers.Number, type(None)]=None):
    """Differentiates each channel of an analogsignal with respect to its time basis.
    
    Parameters:
    -----------
    
    sig: neo.AnalogSignal, numpy.array, or Quantity array
    
    
    Named parameters (see numpy.ediff1d):
    -------------------------------------
    Passed directly to numpy.ediff1d:
    
    to_end: scalar float, or 0 (default) NOTE: for numpy.ediff1d, the default is None
    
    to_begin: scalar float, or None (default)
    
    Returns:
    --------
    DataSignal or neo.AnalogSignal, according to the type of "sig"
    
    """
    
    diffsig = np.array(sig) # for a neo.AnalogSignal this also copies the signal's magnitude
    
    if diffsig.ndim == 2:
        for k in range(diffsig.shape[1]):
            diffsig[:,k] = np.ediff1d(diffsig[:,k], to_end=to_end, to_begin=to_begin)# to_end = to_end, to_begin=to_begin)
            
    elif diffsig.ndim == 1:
        diffsig = np.ediff1d(diffsig, to_end=to_end, to_begin=to_begin)
            
    else:
        raise TypeError("'sig' has too many dimensions (%d); expecting 1 or 2" % diffsig.ndim)
        
    diffsig /= sig.sampling_period.magnitude
    
    if isinstance(sig, DataSignal):
        ret = DataSignal(diffsig, units = sig.units / sig.times.units, 
                            t_start = sig.t_start, 
                            sampling_period = sig.sampling_period, 
                            name = sig.name,
                            description = "First order forward difference of %s" % sig.name)
    
        
    else:
        ret = neo.AnalogSignal(diffsig, units = sig.units / sig.times.units, 
                            t_start = sig.t_start, 
                            sampling_period = sig.sampling_period, 
                            name = sig.name,
                            description = "First order forward difference of %s" % sig.name)
    
    ret.annotations.update(sig.annotations)
    
    return ret

@safeWrapper
def forward_difference(sig:[neo.AnalogSignal, DataSignal, np.ndarray], n:int=1, to_end:numbers.Number=0, to_begin:[numbers.Number, type(None)]=None):
    """Calculates the forward difference along the time axis.
    
    Parameters:
    -----------
    
    sig: neo.AnalogSignal, numpy.array, or Quantity array
    
    
    Named parameters (see numpy.ediff1d):
    -------------------------------------
    
    n: int;
        number of samples in the difference.
        
        Must satisfy 0 <= n < len(sig) -2
        
        When n=0 the function returns a reference to the signal.
        
        When n=1 (the default), the function calls np.ediff1d() on the signal's 
            magnitude and the result is divided by signals sampling period
        
        When n > 1 the function calculates the forward difference 
            
            (sig[n:] - sig[:-n]) / (n * sampling_rate)
            
        Values of n > 2 not really meaningful.
            
    to_end: scalar float, or 0 (default) NOTE: for numpy.ediff1d, the default is None
    
    to_begin: scalar float, or None (default)
    
    Returns:
    --------
    DataSignal or neo.AnalogSignal, according to the type of "sig"
    
    """
    
    def __n_diff__(ary, n, to_b, to_e):
        dsig = ary[n:] - ary[:-n]
        
        shp = [s for s in ary.shape]
        
        if to_end is not None:
            if to_begin is None:
                shp[0] = n
                dsig = np.append(dsig, np.full(tuple(shp), to_e), axis=0)
                
            else:
                to_start = n//2
                to_stop = n - to_start
                
                shp[0] = to_start
                dsig = np.insert(dsig, np.full(tuple(shp), to_b), axis=0)
                
                shp[0] = to_stop
                dsig = np.append(dsig, np.full(tuple(shp), to_e), axis=0)
                
        else:
            if to_end is None:
                shp[0] = n
                dsig = np.insert(dsig, np.full(tuple(shp), to_b), axis=0)
                
            else:
                to_start = n//2
                to_stop = n - to_start
                
                shp[0] = to_start
                dsig = np.insert(dsig, np.full(tuple(shp), to_b), axis=0)
                
                shp[0] = to_stop
                dsig = np.append(dsig, np.full(tuple(shp), to_e), axis=0)
                
        return dsig
        
    
    if not isinstance(n, int):
        raise TypeError("'n' expected to be an int; got %s instead" % type(n).__name__)
    
    if n < 0: 
        raise ValueError("'n' must be >= 0; got %d instead" % n)
    
    diffsig = np.array(sig) # for a neo.AnalogSignal this also copies the signal's magnitude
    
    if diffsig.ndim == 2:
        if n >= diffsig.shape[0]:
            raise ValueError("'n' is too large (%d); should be n < %d" % (n, diffsig.shape[0]))
        
        if n == 0:
            return sig
        
        elif n == 1:
            for k in range(diffsig.shape[1]):
                diffsig[:,k] = np.ediff1d(diffsig[:,k], to_end=to_end, to_begin=to_begin)# to_end = to_end, to_begin=to_begin)
                
            diffsig /= sig.sampling_period.magnitude
            
        else:
            for k in range(diffsig.shape[1]):
                diffsig[:,k] = __n_diff__(diffsig[:,k], n=n, to_e=to_end, to_b=to_begin)# to_end = to_end, to_begin=to_begin)
            
            diffsig /= (n * sig.sampling_period.magnitude)
            
    elif diffsig.ndim == 1:
        if n >= len(diffsig):
            raise ValueError("'n' is too large (%d); should be < %d" % (n, len(diffsig)))
        
        if n == 0:
            return sig
        
        elif n == 1:
            diffsig = __n_diff__(diffsig, n=n, to_e = to_end, to_b = to_begin)
            #diffsig = np.ediff1d(diffsig, to_end=to_end, to_begin=to_begin)
            diffsig /= sig.sampling_period.magnitude
            
        else:
                    
            diffsig /= (n * sig.sampling_period.magnitude)
            
    else:
        raise TypeError("'sig' has too many dimensions (%d); expecting 1 or 2" % diffsig.ndim)
        
        
    if isinstance(sig, DataSignal):
        ret = DataSignal(diffsig, units = sig.units / sig.times.units, 
                            t_start = sig.t_start, 
                            sampling_period = sig.sampling_period, 
                            name = "%s_diff(1)" % sig.name,
                            description = "Forward difference (%dth order) of %s" % (n, sig.name))
 
    else:
        ret = neo.AnalogSignal(diffsig, units = sig.units / sig.times.units, 
                            t_start = sig.t_start, 
                            sampling_period = sig.sampling_period, 
                            name = "%s_diff(1)" % sig.name,
                            description = "Forward difference (%dth order) of %s" % (n, sig.name))
 
    ret.annotations.update(sig.annotations)
    
    return ret

def root_mean_square(x, axis = None):
    """ Computes the RMS of a signal.
    
    Positional parameters
    =====================
    x = neo.AnalogSignal, neo.IrregularlySampledSignal, or datatypes.DataSignal
    
    Named parameters
    ================
    
    axis: None (defult), or a scalar int, or a sequence of int: index of the axis,
            in the interval [0, x.ndim), or None (default)
            
            When a sequence of int, the RMS will be calculated across all the
            specified axes
    
        When None (default) the RMS is calculated for the flattened signal array.
        
        This argument is passed on to numpy.mean
        
    Returns: a scalar float
    RMS = sqrt(mean(x^2))
    
    """
    from . import datatypes 
    
    if not isinstance(x, (neo.AnalogSignal, neo.IrregularlySampledSignal, DataSignal)):
        raise TypeError("Expecting a neo.AnalogSignal, neo.IrregularlySampledSignal, or a datatypes.DataSignal; got %s instead" % type(x).__name__)
    
    if not isinstance(axis, (int, tuple, list, type(None))):
        raise TypeError("axis expected to be an int or None; got %s instead" % type(axis).__name__)
    
    if isinstance(axis, (tuple, list)):
        if not all([isinstance(a, int) for a in axis]):
            raise TypeError("Axis nindices must all be integers")
        
        if any([a < 0 or a > x.ndim for a in axis]):
            raise ValueError("Axis indices must be inthe interval [0, %d)" % x.ndim)
    
    if isinstance(axis, int):
        if axis < 0 or axis >= x.ndim:
            raise ValueError("Invalid axis index; expecting value between 0 and %d ; got %d instead" % (x.ndim, axis))
        
    return np.sqrt(np.mean(np.abs(x), axis=axis))
    
def signal_to_noise(x, axis=None, ddof=None, db=True):
    """Calculates SNR for the given signal.
    
    Positional parameters:
    =====================
    x = neo.AnalogSignal, neo.IrregularlySampledSignal, or datatypes.DataSignal
    
    Named parameters
    ================
    
    axis: None (defult), or a scalar int, or a sequence of int: index of the axis,
            in the interval [0, x.ndim), or None (default)
            
            When a sequence of int, the RMS will be calculated across all the
            specified axes
    
        When None (default) the RMS is calculated for the flattened signal array.
        
        This argument is passed on to numpy.mean and numpy.std
        
    ddof: None (default) or a scalar int: delta degrees of freedom
    
        When None, it sill be calculated from the size of x along the specified axes
        
        ddof is passed onto numpy.std (see numpy.std for details)
        
    db: boolean, default is True
        When True, the result is expressed in decibel (10*log10(...))
        
    """
    from . import datatypes  

    if not isinstance(x, (neo.AnalogSignal, neo.IrregularlySampledSignal, DataSignal)):
        raise TypeError("Expecting a neo.AnalogSignal, neo.IrregularlySampledSignal, or a datatypes.DataSignal; got %s instead" % type(x).__name__)
    
    if not isinstance(axis, (int, tuple, list, type(None))):
        raise TypeError("axis expected to be an int or None; got %s instead" % type(axis).__name__)
    
    if isinstance(axis, (tuple, list)):
        if not all([isinstance(a, int) for a in axis]):
            raise TypeError("Axis nindices must all be integers")
        
        if any([a < 0 or a > x.ndim for a in axis]):
            raise ValueError("Axis indices must be inthe interval [0, %d)" % x.ndim)
    
    if isinstance(axis, int):
        if axis < 0 or axis >= x.ndim:
            raise ValueError("Invalid axis index; expecting value between 0 and %d ; got %d instead" % (x.ndim, axis))
        
    if not isinstance(ddof, (int, type(None))):
        raise TypeError("ddof expected to be an int or None; got %sinstead" % ype(ddof).__name__)
    
    if ddof is None:
        if axis is None:
            ddof = 1
            
        elif isinstance(axis, int):
            ddof = 1
            
        else:
            ddof = len(axis)
            
    else:
        if ddof < 0:
            raise ValueError("ddof must be >= 0; got %s instead" % ddof)
        
        
    rms = root_mean_square(x, axis=axis)
    
    std = np.std(x, axis=axis, ddof=ddof)
    
    ret = rms/std
    
    if db:
        return np.log10(ret.magnitude.flatten()) * 20 
    
    return ret


@safeWrapper
def resample_poly(sig, new_rate, p=1000, window=("kaiser", 5.0)):
    """Resamples signal using a polyphase filtering.
    
    Resampling uses polyphase filtering (scipy.signal.resample_poly) along the
    0th axis.
    
    Parameters:
    ===========
    
    sig: neo.AnalogSignal or datatypes.DataSignal
    
    new_rate: either a float scalar, or a Python Quantity 
            When a Python Quantity, it must have the same units as signal's 
            sampling RATE units.
            
            Alternatively, if it has the same units as the signal's sampling 
            PERIOD, its inverse will be taken as the new sampling RATE.
             
            NOTE: It must be strictly positive i.e. new_rate > 0
             
            When new_rate == sig.sampling_rate, the function returns a copy of sig.
             
            Otherwise, the function returns a copy of sig where all columns are resampled via
            scipy.signal.resample_poly
    
    p: int
        factor of precision (default 1000): power of 10 used to calculate up/down sampling:
        up = new_rate * p / signal_sampling_rate
        down = p
        
    window: string, tuple, or array_like, optional
        Desired window to use to design the low-pass filter, or the FIR filter 
        coefficients to employ. see scipy.signal.resample_poly() for details
    
    """
    from scipy.signal import resample_poly as resample
    
    using_rate=True
    
    if not isinstance(sig, neo.AnalogSignal):
        raise TypeError("First parameter expected to be a neo.AnalogSignal; got %s instead" % type(sig).__name__)
    
    if isinstance(new_rate, numbers.Real):
        new_rate = new_rate * sig.sampling_rate.units
        
    elif isinstance(new_rate, pq.Quantity):
        if new_rate.size > 1:
            raise TypeError("Expecting new_rate a scalar quantity; got a shaped array %d" % new_res)
        
        if new_rate.units != sig.sampling_rate.units:
            if new_rate.units == sig.sampling_period.units:
                using_rate = False
                
            else:
                raise TypeError("Second parameter should have the same units as signal's sampling rate (%s); it has %s instead" % (sig.sampling_rate.units, new_rate.units))
                
    
    if new_rate <= 0:
        raise ValueError("New sampling rate (%s) must be strictly positive !" % new_rate)
    
    p = int(p)
    
    if using_rate:
        if new_rate == sig.sampling_rate:
            return sig.copy()
        
        up = int(new_rate / sig.sampling_rate * p)
        
    else:
        if new_rate == sig.sampling_period:
            return sig.copy()
            
        up = int(sig.sampling_period / new_rate * p)
    
    if using_rate:
        ret = neo.AnalogSignal(resample(sig, up, p, window=window), 
                               units = sig.units, 
                               t_start = sig.t_start,
                               sampling_rate = new_rate)
        
    else:
        ret = neo.AnalogSignal(resample(sig, up, p, window=window), 
                               t_start = sig.t_start,
                               units = sig.units, 
                               sampling_period = new_rate) 
        
    ret.name = sig.name
    ret.description = "%s resampled %f fold on axis 0" % (sig.name, up)
    ret.annotations = sig.annotations.copy()
    
    return ret


@safeWrapper
def remove_signal_offset(sig):
    if not isinstance(sig, neo.AnalogSignal):
        raise TypeError("Expecting an AnalogSignal; got %s instead" % type(sig).__name__)
    
    return sig - sig.min()

@safeWrapper
def batch_normalise_signals(*arg):
    ret = list()
    for sig in arg:
        ret.append(peak_normalise_signal(sig))
        
    return ret

@safeWrapper
def batch_remove_offset(*arg):
    ret = list()
    for sig in arg:
        ret.append(remove_signal_offset(sig))

    return ret
    
@safeWrapper
def peak_normalise_signal(sig, minVal=None, maxVal=None):
    """Returns a peak-normalized copy of the I(V) curve
    
    Positional parameters:
    ----------------------
    
    sig = AnalogSignal with Im data (typically, a time slice corresponding to the
            Vm ramp)
            
    minVal, maxVal = the min and max values to normalize against;
    
    Returns:
    -------
    
    AnalogSignal normalized according to:
    
            ret = (sig - minVal) / (maxVal - minVal)
    
    """
    
    #return neo.AnalogSignal((sig - minVal)/(maxVal - minVal), \
                            #units = pq.dimensionless, \
                            #sampling_rate = sig.sampling_rate, \
                            #t_start = sig.t_start)
                        
    if any([v is None for v in (minVal, maxVal)]):
        if isinstance(sig, neo.AnalogSignal):
            maxVal = sig.max()
            minVal = sig.min()
            
        else:
            raise TypeError("When signal is not an analog signal both minVal and maxVal must be specified")

    return (sig - minVal)/(maxVal - minVal)

def correlate(in1, in2, **kwargs):
    """Calls scipy.signal.correlate(in1, in2, **kwargs).
    
    Correlation mode is by default set to "same", but can be overridden.
    
    Parameters
    
    ----------
    
    in1 : neo.AnalogSignal, neo.IrregularlySampledSignal, datatypes.DataSignal, or np.ndarray.
    
        Must be a 1D signal i.e. with shape (N,) or (N,1) where N is the number 
        of samples in "in1"
    
        The signal for which the correlation with "in2" is to be calculated. 
        
        Typically this is the longer of the signals to correlate.
        
    in2 : neo.AnalogSignal, neo.IrregularlySampledSignal, datatypes.DataSignal, or np.ndarray
    
        Must be a 1D signal, i.e. with shape (M,) or (M,1) where M is the number 
        of samples in "in2"
        
        The signal that "in1" is correlated with (typically, shorter than "in1")
        
    Var-keyword parameters
    
    -----------------------
    
    method : str {"auto", "direct", "fft"}, optional; default is "auto"
        Passed to scipy.signal.correlate
        
    name : str
        The name attribute of the result
        
    units : None or a Python Quantity or UnitQuantity. Default is None.
    
        These is mandatory when "a" is a numpy array
    
        The units of the returned signal; when None, the units of the returned 
        signal are pq.dimensionless (where "pq" is an alias for Python quantities
        module)
    
    Returns
    
    -------
    
    ret : object of the same type as "in1"
        Contains the result of correlating "in1" with "in2".
        
        When "in1" is a neo.AnalogSignal, neo.IrregularlySampledSignal, or datatypes.DataSignal,
        ret will have "times" attribute copied from "in1" and with "units" attribute
        set to dimensionless, unless specified explicitly by "units" var-keyword parameter.
        
        
    NOTE
    
    ----
    
    The function correlates the magnitudes of the signals and does not take into
    account their units, or their definition domains (i.e. "times" attribute).
    
    See also:
    --------
    scipy.signal.correlate
    
    """
    
    from scipy.signal import correlate
    
    from . import datatypes  
    
    name = kwargs.pop("name", "")
    
    units = kwargs.pop("units", pq.dimensionless)
    
    mode = kwargs.pop("mode", "same") # let mdoe be "same" by default but allow it to be overridden
    
    if in1.ndim > 1 and in1.shape[1] > 1:
        raise TypeError("in1 expected to be a 1D signal")
    
    if in2.ndim > 1 and in2.shape[1] > 1:
        raise TypeError("in2 expected to be a 1D signal")
    
    if isinstance(in1, (neo.AnalogSignal, neo.IrregularlySampledSignal, DataSignal)):
        in1_ = in1.magnitude.flatten()
        
    else:
        in1_ = in1.flatten()

    if isinstance(in2, (neo.AnalogSignal, neo.IrregularlySampledSignal, DataSignal)):
        in2_ = in2.magnitude.flatten()
        
    else:
        in2_ = in2.flatten()
        
    in2_ = np.flipud(in2_)
        
    corr = correlate(in1_, in2_, mode=mode, **kwargs)
    
    if isinstance(in1, (neo.AnalogSignal, DataSignal)):
        ret = neo.AnalogSignal(corr, t_start = in1.t_start,
                                units = units, 
                                sampling_period = in1.sampling_period,
                                name = name)
    
        if isinstance(in2, (neo.AnalogSignal, neo.IrregularlySampledSignal, DataSignal)):
            ret.description = "Correlation of %s with %s" % (in1.name, in2.name)
            
        else:
            ret.description = "Correlation of %s with an array" % in1.name
            
        return ret
    
    elif isinstance(in1, neo.IrregularlySampledSignal):
        ret = neo.IrregularlySampledSignal(corr, 
                                            units=units,
                                            times = in1.times,
                                            name = name)
    
        if isinstance(in2, (neo.AnalogSignal, neo.IrregularlySampledSignal, DataSignal)):
            ret.description = "Correlation of %s with %s" % (in1.name, in2.name)
            
        else:
            ret.description = "Correlation of %s with an array" % in1.name
            
        return ret

    else:
        return corr

@safeWrapper
def detect_boxcar(x:typing.Union[neo.AnalogSignal, DataSignal], 
<<<<<<< HEAD
                  thr:typing.Optional[float] = 1., 
                  channel:typing.Optional[int] = None,
                  up_first:bool=True,
                  **kwargs):
    """Detect boxcar waveforms in a signal.
=======
                  thr:typing.Optional[float] = 1., return_levels:bool=False):
    """Detect and returns the time stamps of rectangular pulse waveforms in a neo.AnalogSignal
>>>>>>> 5150a749
    
    The signal must undergo at least one transition between two distinct states 
    ("low" and "high").
    
    The states are detected using the kmeans algorithm (scipy.cluster.vq.kmeans)
<<<<<<< HEAD
    or using a histogram-based method (see state_levels); this is selected using
    the 'method' keyword (by default this is set to 'kmeans')
=======
>>>>>>> 5150a749
    
    Optionally the float parameter thr specifies the minimum difference between
    signal's clusters for it to be considered as containing embedded TTL-like
    waveforms. By default, this is 1.0
    
    The function is useful in detecting the ACTUAL time of a trigger (be it 
    "emulated" in the ADC command current/voltage or in the digital output "DIG") 
    when this differs from what was intended in the protocol (e.g. in Clampex,
    there is a padding before and after the actual signal, and the size of the 
    padding is about 
    
<<<<<<< HEAD
    Parameters:
    ----------
    x: signal-like object
    thr: float: a minimum value of boxcar amplitude (useful for noisy signals)
        default is 1.
    
    channel: required when the signal 'x' has more than one channel (or traces);
        selects a single trace (or channel) along the 2nd axis (axis 1)
    
        (remember, a signal is a 2D array and its traces are column vectors, 
        with axis 0 the 'domain' (time, etc) and channels - or traces - indexed
        on axis 1)
    
    up_first: bool default is True
        When True, the upward transitions times are in the first element of the 
            returned tuple (see below), and the downward transition times are in
            the second element.
    
        When False, the order is reversed (down, then up).
    
        NOTE: This allows the caller to pre-empt which transition time stamps 
        are returned first, although it is easy to determine this post-hoc, by
        comparing the time stamps.
    
    Returns:
    ========
    A tuple of five elements: 
        "up", "down", "amplitude", "centroids", "label" when up_first is True
        "down", "up", "amplitude", "centroids", "label" when up_first is False
    
        "up" and "down" are arrays of time stamps for the lo → hi and  hi → lo
            transitions, respectively.
    
    """
    # FIXME 2023-06-18 22:09:23
    # Currently this function does almost the same thing as parse_step_waveform_signal.
    # TODO 2023-06-18 22:10:21 merge codes into one function !
    from scipy import (cluster, signal)
    from scipy.signal import boxcar
=======
    Returns:
    ========
    A tuple of times for the lo → hi and for the hi → lo transitions
    or (None, None) when no such transition were found (e.g. when the cluster 
    distance is < thr)`
    
    """
    from scipy import cluster
    from scipy import signal
>>>>>>> 5150a749
    
    if not isinstance(x, neo.AnalogSignal):
        raise TypeError("Expecting a neo.AnalogSignal object; got %s instead" % type(x).__name__)
    
<<<<<<< HEAD
    # WARNING: algorithm fails for noisy signals with no TTL waveform
    
    # NOTE: 2023-06-19 08:54:33
    # merging with parse_step_waveform_signal
    
    # NOTE: 2023-06-19 08:55:01
    # Test signal shape -> we need a single-trace signal; although we could 
    # possibly work on multi-trace (or multi-channel) signals, this would 
    # complicate things too much, so let;s make sure we only select one trace 
    # from a multi-trace signal
    if x.ndim == 2 and x.shape[1] > 1:
        if not isinstance(channel, int):
            raise ValueError(f"Expecting a signal with one channel, instead got {sig.shape[1]}, but 'channel' was not specified")
        
        sig = x[:,channel] # a single-trace view of x
        
    else:
        sig = x
            
    # NOTE: 2023-06-19 08:56:25
    # optionally smooth the data with a boxcar filter
    
    box_size = kwargs.pop("box_size", 0)
    
    if not isinstance(box_size, int):
        raise TypeError(f"boxcar filter size must be an int; instead, got {type(box_size).__name__}")
    
    if box_size < 0:
        raise ValueError(f"boxcar filter size must be >= 0")
    
    if box_size > 0:
        bckernel = boxcar(box_size)/ box_size # generate a boxcar kernel
        sig_filt = convolve(sig, bckernel)
        
    else:
        sig_filt = sig
        
    method = kwargs.pop("method", "kmeans") # better default
    
    if not isinstance(method, str):
        raise TypeError(f"'methd' expected to be a str; instead, got {type(method).__name__}")
    
        
    # NOTE: 2023-06-19 08:59:37
    # from here onwards we work on sig_filt!
    
    # NOTE: 2023-06-19 09:00:05
    # get the transition levels - first check what method we use
    
    if method not in ("kmeans", "state_levels"):
        raise ValueError(f"'method' {method} is invalid; expecting one of 'state_levels' or 'kmeans'")
    
    try:
        if method == "state_levels":
            # print("detect_boxcar using state_levels")
            levels = kwargs.pop("levels", 0.5)
            # NOTE: 2023-06-19 09:04:30
            # TODO code to get these values from the ABF file (via pyabfbridge?)
            # TODO and similarly, from CED (for CED, the code still needs to be written)
            # TODO write documentation hint on how these numbers can be obtained
            # outside this function (ie., before calling it); 
            adcres = kwargs.pop("adcres", 15)
            adcrange = kwargs.pop("adcrange", 10)
            adcscale = kwargs.pop("adcrange", 1e3)
        
            # NOTE: 2023-06-19 09:09:44
            # state_levels is a histogrm method to determine distinct 'levels' 
            # in the signal, see IEEE Std 181-2011: IEEE Standard for Transitions, 
            # Pulses, and Related Waveforms
            #
            # here we pass the default moment (the 'mean'), axis (0, i.e. the 
            # data axis), bins (100) and bw (bin width, None) ⇒ we don't need to 
            # find these in the kwargs
            # 
            # returns:
            # • centroids: a list of reference levels - same as cbook with the
            #   kmeans method below, but IS NOT an array, and the values may 
            #   differ slightly
            # • cnt: numpy array (int): histogram counts (i.e. the histogram
            #   "column" values) in increasing order of the bins
            # • edg: numpy array (float) of histogram edges
            # • rng: list of ranges (one per level) within the cnt array
            #   indicates the range of column indices that fall inside each level
            
            centroids, cnt, edg, rng = state_levels(sig_filt.magnitude, levels = levels, 
                                        adcres = adcres, 
                                        adcrange = adcrange, 
                                        adcscale = adcscale)
            
            if len(centroids) == 0:
                return (None, None, None) if return_levels else (None, None)
                
            cbook = np.array(centroids).T[:,np.newaxis]
            
        else:
            # print("detect_boxcar using kmeans")
            cbook, dist = cluster.vq.kmeans(sig_filt, 2) # two levels
            cbook = np.array(cbook, dtype=float)
            
        # the boxcar amplitude
        amplitude = np.diff(cbook, axis=0) * sig.units
        
        if np.all(amplitude < thr*sig.units):
            return (None, None, None, None, None)
            
        code, cdist = cluster.vq.vq(sig, sorted(cbook)) # use un-filtered signal here
        
        # diffcode = np.diff(code)
        diffcode = np.ediff1d(code, to_begin=0)
        
        # indices of up transitions (lo → hi)
        ndx_lo_hi = np.where(diffcode ==  1)[0].flatten() # transitions from low to high
        # indices of down transitions (hi → lo)
        ndx_hi_lo = np.where(diffcode == -1)[0].flatten() # hi -> lo transitions
        
        if ndx_lo_hi.size:
            times_lo_hi = [x.times[k] for k in ndx_lo_hi] # up transitions
            
        if ndx_hi_lo.size:
            times_hi_lo = [x.times[k] for k in ndx_hi_lo] # down transitions
                
        
=======
    
    # WARNING: algorithm fails for noisy signals with no TTL waveform
    
    try:
        cbook, dist = cluster.vq.kmeans(x, 2)
        
        if float(np.abs(np.diff(cbook,axis=0))) < thr:
            return (None, None, None) if return_levels else (None, None)
            
        code, cdist = cluster.vq.vq(x, sorted(cbook))
        
        diffcode = np.diff(code)
        
        ndx_lo_hi = np.where(diffcode ==  1)[0].flatten() # transitions from low to high
        ndx_hi_lo = np.where(diffcode == -1)[0].flatten() # hi -> lo transitions
        
        if ndx_lo_hi.size:
            times_lo_hi = [x.times[k] for k in ndx_lo_hi]
            
        #else:
            #times_lo_hi = None
            
        if ndx_hi_lo.size:
            times_hi_lo = [x.times[k] for k in ndx_hi_lo]
            
        #else:
            #times_hi_lo = None

>>>>>>> 5150a749
    except Exception as e:
        #traceback.print_exc()
        times_lo_hi = None
        times_hi_lo = None
<<<<<<< HEAD
        amplitude = None
        cbook = None
        code = None
        
    if up_first:
        return times_lo_hi, times_hi_lo, amplitude, cbook, code
    
    # emulates parse_step_waveform_signal
    return times_hi_lo, times_lo_hi, amplitude, cbook, code
=======
        cbook = None
        
    if return_levels:
        return times_lo_hi, times_hi_lo, cbook
    
    return times_lo_hi, times_hi_lo
>>>>>>> 5150a749
<|MERGE_RESOLUTION|>--- conflicted
+++ resolved
@@ -2430,26 +2430,19 @@
 
 @safeWrapper
 def detect_boxcar(x:typing.Union[neo.AnalogSignal, DataSignal], 
-<<<<<<< HEAD
                   thr:typing.Optional[float] = 1., 
                   channel:typing.Optional[int] = None,
                   up_first:bool=True,
                   **kwargs):
     """Detect boxcar waveforms in a signal.
-=======
-                  thr:typing.Optional[float] = 1., return_levels:bool=False):
-    """Detect and returns the time stamps of rectangular pulse waveforms in a neo.AnalogSignal
->>>>>>> 5150a749
+
     
     The signal must undergo at least one transition between two distinct states 
     ("low" and "high").
     
     The states are detected using the kmeans algorithm (scipy.cluster.vq.kmeans)
-<<<<<<< HEAD
     or using a histogram-based method (see state_levels); this is selected using
     the 'method' keyword (by default this is set to 'kmeans')
-=======
->>>>>>> 5150a749
     
     Optionally the float parameter thr specifies the minimum difference between
     signal's clusters for it to be considered as containing embedded TTL-like
@@ -2461,7 +2454,7 @@
     there is a padding before and after the actual signal, and the size of the 
     padding is about 
     
-<<<<<<< HEAD
+
     Parameters:
     ----------
     x: signal-like object
@@ -2501,22 +2494,12 @@
     # TODO 2023-06-18 22:10:21 merge codes into one function !
     from scipy import (cluster, signal)
     from scipy.signal import boxcar
-=======
-    Returns:
-    ========
-    A tuple of times for the lo → hi and for the hi → lo transitions
-    or (None, None) when no such transition were found (e.g. when the cluster 
-    distance is < thr)`
-    
-    """
-    from scipy import cluster
-    from scipy import signal
->>>>>>> 5150a749
+
     
     if not isinstance(x, neo.AnalogSignal):
         raise TypeError("Expecting a neo.AnalogSignal object; got %s instead" % type(x).__name__)
     
-<<<<<<< HEAD
+
     # WARNING: algorithm fails for noisy signals with no TTL waveform
     
     # NOTE: 2023-06-19 08:54:33
@@ -2639,41 +2622,11 @@
             times_hi_lo = [x.times[k] for k in ndx_hi_lo] # down transitions
                 
         
-=======
-    
-    # WARNING: algorithm fails for noisy signals with no TTL waveform
-    
-    try:
-        cbook, dist = cluster.vq.kmeans(x, 2)
-        
-        if float(np.abs(np.diff(cbook,axis=0))) < thr:
-            return (None, None, None) if return_levels else (None, None)
-            
-        code, cdist = cluster.vq.vq(x, sorted(cbook))
-        
-        diffcode = np.diff(code)
-        
-        ndx_lo_hi = np.where(diffcode ==  1)[0].flatten() # transitions from low to high
-        ndx_hi_lo = np.where(diffcode == -1)[0].flatten() # hi -> lo transitions
-        
-        if ndx_lo_hi.size:
-            times_lo_hi = [x.times[k] for k in ndx_lo_hi]
-            
-        #else:
-            #times_lo_hi = None
-            
-        if ndx_hi_lo.size:
-            times_hi_lo = [x.times[k] for k in ndx_hi_lo]
-            
-        #else:
-            #times_hi_lo = None
-
->>>>>>> 5150a749
     except Exception as e:
         #traceback.print_exc()
         times_lo_hi = None
         times_hi_lo = None
-<<<<<<< HEAD
+
         amplitude = None
         cbook = None
         code = None
@@ -2683,11 +2636,3 @@
     
     # emulates parse_step_waveform_signal
     return times_hi_lo, times_lo_hi, amplitude, cbook, code
-=======
-        cbook = None
-        
-    if return_levels:
-        return times_lo_hi, times_hi_lo, cbook
-    
-    return times_lo_hi, times_hi_lo
->>>>>>> 5150a749
